--- conflicted
+++ resolved
@@ -1,10 +1,7 @@
 use strict;
 use warnings;
-<<<<<<< HEAD
+
 use Test::More 0.88;
-=======
-use Test::More tests => 11;
->>>>>>> 467b1ade
 use Data::Serializer;
 use FindBin;
 
@@ -39,7 +36,7 @@
 ok( $res2->is_success, 'request succeeded (deprecated config)' );
 is( $res2->content, "{'lou' => 'is my cat'}", "request returned proper data");
 
-<<<<<<< HEAD
+
 $res = request($t->get(url => '/serialize/empty_serialized'));
 is $res->content, q[{'foo' => 'bar'}], 'normal case ok';
 ok $res->header('Content-Length'), 'set content-length when we serialize';
@@ -52,11 +49,4 @@
 is $res->content, '', "body explicitly set to '' results in '' content";
 ok !$res->header('Content-Length'), "body explicitly set to '' - no automatic content-length";
 
-done_testing;
-=======
-my $emptyres = request($t->get(url => '/serialize/empty'));
-is $emptyres->content, '';
-ok !$emptyres->header('Content-Length');
-
-1;
->>>>>>> 467b1ade
+done_testing;